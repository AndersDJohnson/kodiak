from __future__ import annotations

import datetime
import logging
import time
import uuid
from dataclasses import dataclass
from typing import Callable, List, Optional, Union

import pydantic
import redis
import requests
import stripe
from django.conf import settings
from django.contrib.postgres import fields as pg_fields
from django.db import connection, models
from django.db.models.manager import Manager
from django.utils import timezone
from typing_extensions import Literal

logger = logging.getLogger(__name__)
stripe.api_key = settings.STRIPE_SECRET_KEY
r = redis.Redis.from_url(settings.REDIS_URL)

# register Length so we can do __length__ lookup on text fields. This allows us
# to write a check constraint on the length of a text field.
models.TextField.register_lookup(models.functions.Length)


def sane_repr(*attrs: str) -> Callable[[object], str]:
    """
    Copyright (c) 2019 Sentry (https://sentry.io) and individual contributors.
    All rights reserved.
    Redistribution and use in source and binary forms, with or without modification, are permitted provided that the following conditions are met:
        1. Redistributions of source code must retain the above copyright notice, this list of conditions and the following disclaimer.
        2. Redistributions in binary form must reproduce the above copyright notice, this list of conditions and the following disclaimer in the documentation and/or other materials provided with the distribution.
        3. Neither the name Sentry nor the names of its contributors may be used to endorse or promote products derived from this software without specific prior written permission.
    THIS SOFTWARE IS PROVIDED BY THE COPYRIGHT HOLDERS AND CONTRIBUTORS "AS IS" AND ANY EXPRESS OR IMPLIED WARRANTIES, INCLUDING, BUT NOT LIMITED TO, THE IMPLIED WARRANTIES OF MERCHANTABILITY AND FITNESS FOR A PARTICULAR PURPOSE ARE DISCLAIMED. IN NO EVENT SHALL THE COPYRIGHT HOLDER OR CONTRIBUTORS BE LIABLE FOR ANY DIRECT, INDIRECT, INCIDENTAL, SPECIAL, EXEMPLARY, OR CONSEQUENTIAL DAMAGES (INCLUDING, BUT NOT LIMITED TO, PROCUREMENT OF SUBSTITUTE GOODS OR SERVICES; LOSS OF USE, DATA, OR PROFITS; OR BUSINESS INTERRUPTION) HOWEVER CAUSED AND ON ANY THEORY OF LIABILITY, WHETHER IN CONTRACT, STRICT LIABILITY, OR TORT (INCLUDING NEGLIGENCE OR OTHERWISE) ARISING IN ANY WAY OUT OF THE USE OF THIS SOFTWARE, EVEN IF ADVISED OF THE POSSIBILITY OF SUCH DAMAGE.
    https://github.com/getsentry/sentry/blob/95767d455b8004ec4b4c5026d84b64b6348e6d37/src/sentry/db/models/base.py
    """
    if "id" not in attrs and "pk" not in attrs:
        attrs = ("id",) + attrs

    def _repr(self: object) -> str:
        cls = type(self).__name__

        pairs = ", ".join((f"{a}={repr(getattr(self, a, None))}" for a in attrs))

        return f"<{cls} at 0x{id(self):x}: {pairs}>"  # flake8: noqa PIE782

    return _repr


class BaseModel(models.Model):
    id = models.UUIDField(primary_key=True, default=uuid.uuid4)
    created_at = models.DateTimeField(auto_now_add=True)
    modified_at = models.DateTimeField(auto_now=True)

    class Meta:
        abstract = True

    __repr__ = sane_repr("id")

    __str__ = __repr__


class SyncAccountsError(Exception):
    pass


class User(BaseModel):
    """
    A GitHub user that can login to Kodiak.

    A User can be a member of multiple Accounts if they have access.
    """

    github_id = models.IntegerField(
        unique=True, help_text="GitHub ID of the GitHub user account."
    )
    github_login = models.CharField(
        unique=True, max_length=255, help_text="GitHub username of the GitHub account."
    )
    github_access_token = models.CharField(
        max_length=255, help_text="OAuth token for the GitHub user."
    )

    objects = Manager["User"]()

    class Meta:
        db_table = "user"

    __repr__ = sane_repr("github_id", "github_login")

    @property
    def is_authenticated(self) -> bool:
        return True

    def profile_image(self) -> str:
        return f"https://avatars.githubusercontent.com/u/{self.github_id}"

    def can_edit_subscription(self, account: Account) -> bool:
        return not account.limit_billing_access_to_owners or self.is_admin(
            account=account
        )

    def is_admin(self, account: Account) -> bool:
        return AccountMembership.objects.filter(
            account=account, user=self, role=AccountRole.admin
        ).exists()

    def sync_accounts(self) -> None:
        """

        - create any missing installations
        - add memberships of user for installations
        - remove memberships of installations that aren't included
        """
        user_installations_res = requests.get(
            "https://api.github.com/user/installations",
            headers=dict(
                authorization=f"Bearer {self.github_access_token}",
                Accept="application/vnd.github.machine-man-preview+json",
            ),
            timeout=5,
        )
        try:
            user_installations_res.raise_for_status()
        except (requests.HTTPError, requests.exceptions.Timeout):
            logging.warning("sync_installation failed", exc_info=True)
            raise SyncAccountsError

        # TODO(chdsbd): Handle multiple pages of installations
        try:
            if user_installations_res.links["next"]:
                logging.warning("user has multiple pages")
        except KeyError:
            pass

        installations_data = user_installations_res.json()
        installations = installations_data["installations"]

        accounts: List[Account] = []

        for installation in installations:
            installation_id = installation["id"]
            installation_account_id = installation["account"]["id"]
            installation_account_login = installation["account"]["login"]
            installation_account_type = installation["account"]["type"]
            if installation_account_type == "Organization":
                account_membership_res = requests.get(
                    f"https://api.github.com/orgs/{installation_account_login}/memberships/{self.github_login}",
                    headers=dict(authorization=f"Bearer {self.github_access_token}"),
                    timeout=5,
                )
                try:
                    account_membership_res.raise_for_status()
                except requests.HTTPError:
                    # If the user is a collaborator instead of a member or admin
                    # of the organization, they won't have access and will get a
                    # 403 error.
                    logger.warning(
                        "problem fetching account membership response=%s, installation_account_login=%s user_github_login=%s",
                        account_membership_res,
                        installation_account_login,
                        self.github_login,
                    )
                    continue
                role = account_membership_res.json()["role"]
            elif (
                installation_account_type == "User"
                and installation_account_login == self.github_login
            ):
                role = "admin"
            else:
                role = "member"

            existing_account: Optional[Account] = Account.objects.filter(
                github_account_id=installation_account_id
            ).first()
            if existing_account is None:
                account = Account.objects.create(
                    github_installation_id=installation_id,
                    github_account_id=installation_account_id,
                    github_account_login=installation_account_login,
                    github_account_type=installation_account_type,
                )
            else:
                account = existing_account
                account.github_installation_id = installation_id
                account.github_account_id = installation_account_id
                account.github_account_login = installation_account_login
                account.github_account_type = installation_account_type
                account.save()

            try:
                account_membership = AccountMembership.objects.get(
                    account=account, user=self
                )
                account_membership.role = role
                account_membership.save()
            except AccountMembership.DoesNotExist:
                AccountMembership.objects.create(account=account, user=self, role=role)

            accounts.append(account)

        # remove installations to which the user no longer has access.
        AccountMembership.objects.exclude(account__in=accounts).filter(
            user=self
        ).delete()


class AnonymousUser:
    @property
    def is_authenticated(self) -> bool:
        return False


class GitHubEvent(BaseModel):
    event_name = models.CharField(max_length=255, db_index=True)
    payload = pg_fields.JSONField(default=dict)

    objects = Manager["GitHubEvent"]()

    class Meta:
        db_table = "github_event"

    __repr__ = sane_repr("event_name")


class AccountType(models.TextChoices):
    user = "User"
    organization = "Organization"


class SubscriptionExpired(pydantic.BaseModel):
    kind: Literal["subscription_expired"] = "subscription_expired"


class TrialExpired(pydantic.BaseModel):
    kind: Literal["trial_expired",] = "trial_expired"


class SeatsExceeded(pydantic.BaseModel):
    kind: Literal["seats_exceeded"] = "seats_exceeded"
    # a list of github account user ids that occupy seats. These users will
    # be allowed to use Kodiak while any new users will be blocked by the
    # paywall.
    allowed_user_ids: List[int]


@dataclass
class Address:
    line1: Optional[str] = None
    city: Optional[str] = None
    country: Optional[str] = None
    line2: Optional[str] = None
    postal_code: Optional[str] = None
    state: Optional[str] = None


class Account(BaseModel):
    """
    An GitHub Kodiak App installation for a GitHub organization or user.

    Users are associated with Accounts via AccountMembership.
    """

    github_installation_id = models.IntegerField(
        unique=True, help_text="GitHub App Installation ID."
    )
    github_account_id = models.IntegerField(
        unique=True, help_text="GitHub ID for account with installation."
    )
    github_account_login = models.CharField(
        unique=True,
        max_length=255,
        help_text="GitHub username for account with installation.",
    )
    github_account_type = models.CharField(max_length=255, choices=AccountType.choices)
    trial_expiration = models.DateTimeField(null=True)
    trial_start = models.DateTimeField(null=True)
    trial_started_by = models.ForeignKey(
        User, null=True, on_delete=models.SET_NULL, related_name="+"
    )
    trial_email = models.CharField(blank=True, max_length=255)

    stripe_customer_id = models.CharField(
        blank=True,
        max_length=255,
        db_index=True,
        help_text="ID of the Stripe Customer associated with this account. This will have a corresponding object in StripeCustomerInformation if the user has created a subscription.",
    )
    limit_billing_access_to_owners = models.BooleanField(default=False)

    contact_emails = models.TextField(
        blank=True,
        max_length=2000,
        help_text="emails to contact about Kodiak issues. This is in addition to billing email from Stripe.",
    )

    subscription_exempt = models.BooleanField(
        default=False,
        help_text="This account does not require a subscription. Potentially a GitHub Sponsor, Enterprise subscriber, non profit, etc.",
    )
    subscription_exempt_message = models.TextField(
        null=True,
        help_text="Explanation for the subscription exemption to be displayed in the Usage & Billing page.",
    )

    objects = Manager["Account"]()

    class Meta:
        db_table = "account"
        constraints = [
            models.CheckConstraint(
                check=models.Q(github_account_type__in=AccountType.values),
                name="github_account_type_valid",
            ),
            models.CheckConstraint(
                check=models.Q(contact_emails__length__lt=2000),
                name="contact_emails_max_length_2000",
            ),
        ]

    __repr__ = sane_repr(
        "github_installation_id", "github_account_id", "github_account_login"
    )

    def profile_image(self) -> str:
        return f"https://avatars.githubusercontent.com/u/{self.github_account_id}"

<<<<<<< HEAD
    def get_stripe_customer_info(self) -> Optional[StripeCustomerInformation]:
        return cast(
            Optional[StripeCustomerInformation],
            StripeCustomerInformation.objects.filter(
                customer_id=self.stripe_customer_id
            ).first(),
        )
=======
    def stripe_customer_info(self) -> Optional[StripeCustomerInformation]:
        return StripeCustomerInformation.objects.filter(
            customer_id=self.stripe_customer_id
        ).first()
>>>>>>> 8281bf1b

    def start_trial(
        self, actor: User, billing_email: str, length_days: int = 30
    ) -> None:
        """
        Start the timer for the trial and create a Stripe customer.

        If the trial already exists, we only update the email if provided. We
        also update the Stripe customer email.
        """
        self.trial_email = billing_email
        if self.trial_expiration is None:
            self.trial_expiration = timezone.now() + datetime.timedelta(
                days=length_days
            )
            self.trial_start = timezone.now()
            self.trial_started_by = actor
        else:
            logger.warning("attempted to start trial when one already exists")
        if not self.stripe_customer_id:
            customer = stripe.Customer.create(email=billing_email)
            self.stripe_customer_id = customer.id
        else:
            stripe.Customer.modify(self.stripe_customer_id, email=billing_email)
        self.save()
        self.update_bot()

    def trial_expired(self) -> bool:
        return (
            self.trial_expiration is not None
            and (self.trial_expiration - timezone.now()).total_seconds() < 0
        )

    def active_trial(self) -> bool:
        return (
            self.trial_expiration is not None
            and (self.trial_expiration - timezone.now()).total_seconds() > 0
        )

    def can_subscribe(self) -> bool:
        return (
            self.github_account_type != AccountType.user
            and not self.subscription_exempt
        )

    def get_subscription_blocker(
        self,
    ) -> Optional[Union[SubscriptionExpired, TrialExpired, SeatsExceeded]]:
        """
        If there is a valid trial or subscription, we should return None. Otherwise we should return the reason for the block.

        Note to future self: We do not need a "subscription_missing" state
        because a user missing a subscription is equivalent to have 0 seats.
        Once they exceed 0 active users they will hit the "seats_exceeded"
        state.
        """
        if not self.can_subscribe():
            return None

        if self.active_trial():
            return None

        customer_info = self.get_stripe_customer_info()

        subscription_quantity = (
            customer_info.subscription_quantity if customer_info else 0
        )
        active_users = UserPullRequestActivity.get_active_users_in_last_30_days(
            account=self
        )
        if subscription_quantity < len(active_users):
            allowed_user_ids = [
                user.github_id for user in active_users[:subscription_quantity]
            ]
            return SeatsExceeded(allowed_user_ids=allowed_user_ids)

        if customer_info:
            # active subscription within active user limits.
            return None

        if self.trial_expired():
            return TrialExpired()

        # the user has never signed up for a trial or subscription and has 0
        # active users.
        return None

    def update_billing_info(
        self,
        email: Optional[str] = None,
        name: Optional[str] = None,
        address: Optional[Address] = None,
    ) -> None:
        if not self.stripe_customer_id:
            return None
        stripe_customer = stripe.Customer.modify(
            self.stripe_customer_id,
            email=email,
            name=name,
            address=(
                dict(
                    line1=address.line1,
                    city=address.city,
                    country=address.country,
                    line2=address.line2,
                    postal_code=address.postal_code,
                    state=address.state,
                )
                if address is not None
                else None
            ),
        )
        stripe_customer_info = self.get_stripe_customer_info()
        if stripe_customer_info:
            stripe_customer_info.update_from(customer=stripe_customer)
        return None

    def update_bot(self) -> None:
        """
        Refresh subscription information in Redis for GitHub bot to load.
        """
        key = f"kodiak:subscription:{self.github_installation_id}".encode()

        r.hset(key, b"account_id", str(self.id))  # type: ignore

        subscription_blocker = self.get_subscription_blocker()
        if subscription_blocker:
            r.hset(key, b"subscription_blocker", subscription_blocker.kind.encode())  # type: ignore
            r.hset(key, b"data", subscription_blocker.json())  # type: ignore
        else:
            r.hset(key, b"subscription_blocker", b"")  # type: ignore
            r.hset(key, b"data", b"")  # type: ignore

        # Trigger bot to reevaluate pull request mergeability.
        # We can use this to trigger the bot to remove the paywall status message on upgrades.

        class RefreshPullRequestsMessage(pydantic.BaseModel):
            installation_id: str

        r.rpush(
            "kodiak:refresh_pull_requests_for_installation",
            RefreshPullRequestsMessage(
                installation_id=str(self.github_installation_id)
            ).json(),
        )


class AccountRole(models.TextChoices):
    admin = "admin"
    member = "member"


class AccountMembership(BaseModel):
    """
    Associates a User with an Account.

    A GitHub user can be associated with multiple installations of Kodiak. This
    model defines that membership.
    """

    account = models.ForeignKey(
        Account, on_delete=models.CASCADE, related_name="memberships"
    )
    user = models.ForeignKey(User, on_delete=models.CASCADE, related_name="memberships")
    role = models.CharField(
        max_length=255,
        choices=AccountRole.choices,
        help_text="User's GitHub-defined role for the associated account.",
    )

    objects = Manager["AccountMembership"]()

    class Meta:
        db_table = "account_membership"
        constraints = [
            models.CheckConstraint(
                check=models.Q(role__in=AccountRole.values), name="role_valid",
            )
        ]

    __repr__ = sane_repr("account_id", "user_id", "role")


class PullRequestActivity(BaseModel):
    """
    Store a per-day aggregate of pull request activity.

    This information is calculated in the background from GitHubEvent payloads.

    We should run regular updates for daily events but once a day has passed we
    should never need to update it.
    """

    date = models.DateField(db_index=True)

    total_opened = models.IntegerField()
    total_merged = models.IntegerField()
    total_closed = models.IntegerField()

    kodiak_approved = models.IntegerField()
    kodiak_merged = models.IntegerField()
    kodiak_updated = models.IntegerField()

    github_installation_id = models.IntegerField(db_index=True)

    objects = Manager["PullRequestActivity"]()

    class Meta:
        db_table = "pull_request_activity"
        # we should only have one set of totals per account, per day.
        constraints = [
            models.UniqueConstraint(
                fields=["date", "github_installation_id"],
                name="unique_pull_request_activity",
            )
        ]

    __repr__ = sane_repr(
        "date",
        "total_opened",
        "total_merged",
        "total_closed",
        "kodiak_approved",
        "kodiak_merged",
        "kodiak_updated",
        "github_installation_id",
    )

    @staticmethod
    def aggregate_events() -> None:
        """
        Create PullRequestActivity objects from GitHubEvent information.
        """
        start_time = time.time()
        pr_progress: Optional[
            PullRequestActivityProgress
        ] = PullRequestActivityProgress.objects.order_by("-min_date").first()
        if pr_progress:
            min_date = timezone.make_aware(
                datetime.datetime(
                    pr_progress.min_date.year,
                    pr_progress.min_date.month,
                    pr_progress.min_date.day,
                )
            )  # type: Optional[datetime.datetime]
            events_aggregated = GitHubEvent.objects.filter(
                created_at__gte=min_date
            ).count()
        else:
            min_date = None
            events_aggregated = GitHubEvent.objects.count()
        new_min_date = datetime.date.today()
        PullRequestActivity.generate_activity_data(min_date=min_date)
        PullRequestActivityProgress.objects.create(min_date=new_min_date)
        logger.info(
            "generate_activity_data events_aggregated=%s min_date=%s new_min_date=%s duration_seconds=%s",
            events_aggregated,
            min_date,
            new_min_date,
            time.time() - start_time,
        )

    @staticmethod
    def generate_activity_data(
        min_date: Optional[datetime.date] = None, account: Optional[Account] = None
    ) -> None:
        """
        Generate/update PullRequestActivity using data from the GitHubEvent table.
        """
        where_clause = []
        if min_date is not None:
            where_clause.append(f"created_at > '{min_date.isoformat()}'::date")
        if account is not None:
            where_clause.append(
                f"(payload -> 'installation' ->> 'id')::integer = {account.github_installation_id}"
            )
        if where_clause:
            where = " WHERE " + " AND ".join(where_clause)
        else:
            where = ""
        with connection.cursor() as cursor:
            cursor.execute(
                f"""
INSERT INTO pull_request_activity (
    "id",
    "created_at",
    "modified_at",
    "date",
    "github_installation_id",
    kodiak_updated,
    kodiak_merged,
    kodiak_approved,
    "total_opened",
    "total_merged",
    total_closed)
SELECT
    uuid_generate_v4 () "id",
    NOW() created_at,
    NOW() modified_at,
    created_at::date "date",
    (payload -> 'installation' ->> 'id')::integer github_installation_id,
sum(
    CASE WHEN (event_name = 'pull_request'
        AND payload -> 'sender' ->> 'login' LIKE 'kodiak%[bot]'
        AND payload ->> 'action' = 'synchronize') THEN
        1
    ELSE
        0
    END) kodiak_updated,
sum(
    CASE WHEN (event_name = 'pull_request'
        AND payload -> 'sender' ->> 'login' LIKE 'kodiak%[bot]'
        AND payload ->> 'action' = 'closed'
        AND payload -> 'pull_request' -> 'merged' = to_jsonb (TRUE)) THEN
        1
    ELSE
        0
    END) kodiak_merged,
sum(
    CASE WHEN (event_name = 'pull_request_review'
        AND payload -> 'sender' ->> 'login' LIKE 'kodiak%[bot]') THEN
        1
    ELSE
        0
    END) kodiak_approved,
sum(
    CASE WHEN (event_name = 'pull_request'
        AND payload ->> 'action' = 'opened') THEN
        1
    ELSE
        0
    END) total_opened,
sum(
    CASE WHEN (event_name = 'pull_request'
        AND payload ->> 'action' = 'closed'
        AND payload -> 'pull_request' -> 'merged' = to_jsonb (TRUE)) THEN
        1
    ELSE
        0
    END) total_merged,
sum(
    CASE WHEN (event_name = 'pull_request'
        AND payload ->> 'action' = 'closed'
        AND payload -> 'pull_request' -> 'merged' = to_jsonb (FALSE)) THEN
        1
    ELSE
        0
    END) total_closed
FROM
    github_event

{where}

GROUP BY
    (payload -> 'installation' ->> 'id')::integer,
    created_at::date
ON CONFLICT ON CONSTRAINT unique_pull_request_activity
DO UPDATE
    SET
        kodiak_updated = excluded.kodiak_updated,
        kodiak_merged = excluded.kodiak_merged,
        kodiak_approved = excluded.kodiak_approved,
        total_opened = excluded.total_opened,
        total_merged = excluded.total_merged,
        total_closed = excluded.total_closed;
"""
            )


class PullRequestActivityProgress(BaseModel):
    """
    Store information about PullRequestActivity generation.

    We only want to generate PullRequestActivity for new/incomplete days. If a
    day has already passed, recalculating analytics for it would not be useful
    work. By tracking our progress we can avoid work.
    """

    min_date = models.DateField(
        help_text="Date we should use as our minimum date for future aggregation jobs. Anything before this date is 'locked'."
    )

    objects = Manager["PullRequestActivityProgress"]()

    class Meta:
        db_table = "pull_request_activity_progress"


@dataclass
class ActiveUser:
    github_login: str
    github_id: int
    days_active: int
    first_active_at: datetime.date
    last_active_at: datetime.date

    def profile_image(self) -> str:
        return f"https://avatars.githubusercontent.com/u/{self.github_id}"


class UserPullRequestActivity(BaseModel):
    """
    Stores a record of GitHub user activity on a pull request on a day.
    """

    github_installation_id = models.IntegerField(db_index=True)
    github_repository_name = models.CharField(max_length=255, db_index=True)
    github_pull_request_number = models.IntegerField(db_index=True)
    github_user_login = models.CharField(max_length=255, db_index=True)
    github_user_id = models.IntegerField(db_index=True)
    is_private_repository = models.BooleanField(db_index=True)
    opened_pull_request = models.BooleanField(db_index=True)
    activity_date = models.DateField(db_index=True)

    objects = Manager["UserPullRequestActivity"]()

    class Meta:
        db_table = "user_pull_request_activity"
        # we should have one event per user, per pull request, per repository,
        # per installation, per day.
        constraints = [
            models.UniqueConstraint(
                fields=[
                    "github_installation_id",
                    "github_repository_name",
                    "github_pull_request_number",
                    "github_user_id",
                    "activity_date",
                ],
                name="unique_user_pull_request_activity",
            )
        ]

    @staticmethod
    def get_active_users_in_last_30_days(account: Account) -> List[ActiveUser]:
        with connection.cursor() as cursor:
            cursor.execute(
                """
            SELECT
                max(a.github_user_login) github_user_login,
                a.github_user_id,
                count(distinct a.activity_date) days_active,
                min(a.activity_date) first_active_at,
                max(a.activity_date) last_active_at
            FROM
                user_pull_request_activity a
                JOIN user_pull_request_activity b ON a.github_installation_id = b.github_installation_id
                    AND a.github_repository_name = b.github_repository_name
                    AND a.github_pull_request_number = b.github_pull_request_number
            WHERE
                b.github_user_login LIKE 'kodiak%%[bot]'
                AND a.github_user_login NOT LIKE '%%[bot]'
                -- We only consider users that open pull requests.
                -- For table b we look at all pull request events for Kodiak to
                -- find all the PRs Kodiak has touched.
                AND a.opened_pull_request = TRUE
                AND a.activity_date > now() - '30 days'::interval
                AND b.activity_date > now() - '30 days'::interval
                AND a.is_private_repository = TRUE
                AND b.is_private_repository = TRUE
                AND a.github_installation_id = %s
            GROUP BY
                a.github_user_id
            ORDER BY
                min(a.activity_date) ASC;
            """,
                [account.github_installation_id],
            )
            results = cursor.fetchall()
        return [
            ActiveUser(
                github_login=github_login,
                github_id=github_id,
                days_active=days_active,
                first_active_at=first_active_at,
                last_active_at=last_active_at,
            )
            for github_login, github_id, days_active, first_active_at, last_active_at in results
        ]

    @staticmethod
    def generate() -> None:
        """
        Find all pull requests acted on by Kodiak.
        """
        user_pull_request_activity_progress: Optional[
            UserPullRequestActivityProgress
        ] = UserPullRequestActivityProgress.objects.order_by("-min_date").first()
        where_clause = []
        if user_pull_request_activity_progress is not None:
            where_clause.append(
                f"created_at > '{user_pull_request_activity_progress.min_date.isoformat()}'::timestamp"
            )

        if where_clause:
            where = " AND " + " AND ".join(where_clause)
        else:
            where = ""
        with connection.cursor() as cursor:
            cursor.execute(
                f"""
INSERT INTO user_pull_request_activity (
    "id",
    "created_at",
    "modified_at",
    "github_installation_id",
    "github_repository_name",
    "github_pull_request_number",
    "github_user_login",
    "github_user_id",
    "is_private_repository",
    "activity_date",
    "opened_pull_request")
SELECT
    uuid_generate_v4 () "id",
    NOW() created_at,
    NOW() modified_at,
    (payload -> 'installation' ->> 'id')::int github_installation_id,
    (payload -> 'repository' ->> 'name') github_repository_name,
    (payload -> 'pull_request' ->> 'number')::int github_pull_request_number,
    max(payload -> 'sender' ->> 'login') github_user_login,
    (payload -> 'sender' ->> 'id')::integer github_user_id,
    bool_or((payload -> 'repository' ->> 'private')::boolean) is_private_repository,
    created_at::date activity_date,
    bool_or(payload ->> 'action' = 'opened') opened_pull_request
FROM
    github_event
WHERE
    event_name in ('pull_request', 'pull_request_review')
    {where}
GROUP BY
    github_installation_id,
    github_repository_name,
    github_pull_request_number,
    github_user_id,
    activity_date
HAVING (payload -> 'installation' ->> 'id')::int IS NOT NULL
    AND (payload -> 'repository' ->> 'name') IS NOT NULL
    AND (payload -> 'pull_request' ->> 'number')::int IS NOT NULL
    AND max(payload -> 'sender' ->> 'login') IS NOT NULL
    AND (payload -> 'sender' ->> 'id')::integer IS NOT NULL
ON CONFLICT ON CONSTRAINT unique_user_pull_request_activity
    DO UPDATE
        SET opened_pull_request = (excluded.opened_pull_request OR user_pull_request_activity.opened_pull_request),
        is_private_repository = (excluded.is_private_repository OR user_pull_request_activity.is_private_repository);
"""
            )
        UserPullRequestActivityProgress.objects.create(min_date=timezone.now())


class UserPullRequestActivityProgress(BaseModel):
    min_date = models.DateTimeField(
        help_text="Date we should use as our minimum date for future aggregation jobs. Anything before this date is 'locked'.",
        db_index=True,
    )

    objects = Manager["UserPullRequestActivityProgress"]()

    class Meta:
        db_table = "user_pull_request_activity_progress"


class StripeCustomerInformation(models.Model):
    customer_id = models.CharField(
        max_length=255,
        primary_key=True,
        unique=True,
        db_index=True,
        help_text="Unique identifier for Stripe Customer object.",
    )

    # https://stripe.com/docs/api/customers/object
    customer_email = models.CharField(
        max_length=255, help_text="The customer’s email address."
    )
    customer_balance = models.IntegerField(
        default=0,
        help_text="Current balance, if any, being stored on the customer. If negative, the customer has credit to apply to their next invoice. If positive, the customer has an amount owed that will be added to their next invoice. The balance does not refer to any unpaid invoices; it solely takes into account amounts that have yet to be successfully applied to any invoice. This balance is only taken into account as invoices are finalized.",
    )
    customer_created = models.IntegerField(
        help_text="Time at which the object was created. Measured in seconds since the Unix epoch."
    )
    customer_name = models.CharField(
        max_length=255,
        null=True,
        help_text="The customer’s full name or business name.",
    )
    customer_address_line1 = models.CharField(
        max_length=255,
        null=True,
        help_text="Address line 1 (e.g., street, PO Box, or company name).",
    )
    customer_address_city = models.CharField(
        max_length=255, null=True, help_text="City, district, suburb, town, or village."
    )
    customer_address_country = models.CharField(
        max_length=255,
        null=True,
        help_text="Two-letter country code (ISO 3166-1 alpha-2).",
    )
    customer_address_line2 = models.CharField(
        max_length=255,
        null=True,
        help_text="Address line 2 (e.g., apartment, suite, unit, or building).",
    )
    customer_address_postal_code = models.CharField(
        max_length=255, null=True, help_text="ZIP or postal code."
    )
    customer_address_state = models.CharField(
        max_length=255, null=True, help_text="State, county, province, or region."
    )
    customer_discount_id = models.CharField(max_length=255, null=True)
    customer_discount_coupon_id = models.CharField(max_length=255, null=True)
    customer_discount_coupon_amount_off = models.IntegerField(null=True)
    customer_discount_coupon_duration = models.CharField(max_length=255, null=True)
    customer_discount_coupon_duration_in_months = models.IntegerField(null=True)
    customer_discount_coupon_name = models.CharField(max_length=255, null=True)
    customer_discount_coupon_percent_off = models.FloatField(null=True)

    _deprecated_customer_currency = models.CharField(
        max_length=255,
        null=True,
        db_column="customer_currency",
        help_text="Three-letter ISO code for the currency the customer can be charged in for recurring billing purposes.",
    )

    _deprecated_payment_method_id = models.CharField(
        max_length=255,
        db_index=True,
        db_column="payment_method_id",
        help_text="Unique identifier for Stripe PaymentMethod object.",
    )
    # https://stripe.com/docs/api/payment_methods/object
    _deprecated_payment_method_card_brand = models.CharField(
        max_length=255,
        null=True,
        db_column="payment_method_card_brand",
        help_text="Card brand. Can be `amex`, `diners`, `discover`, `jcb`, `mastercard`, `unionpay`, `visa`, or `unknown`.",
    )
    _deprecated_payment_method_card_exp_month = models.CharField(
        null=True,
        db_column="payment_method_card_exp_month",
        help_text="Two-digit number representing the card’s expiration month.",
        max_length=255,
    )
    _deprecated_payment_method_card_exp_year = models.CharField(
        null=True,
        db_column="payment_method_card_exp_year",
        help_text="Four-digit number representing the card’s expiration year.",
        max_length=255,
    )
    _deprecated_payment_method_card_last4 = models.CharField(
        max_length=255,
        db_column="payment_method_card_last4",
        null=True,
        help_text="The last four digits of the card.",
    )

    # https://stripe.com/docs/api/plans/object
    plan_id = models.CharField(
        max_length=255,
        db_index=True,
        help_text="Unique identifier for Stripe Plan object.",
    )
    plan_amount = models.IntegerField(
        help_text="The amount in cents to be charged on the interval specified."
    )
    plan_interval = models.CharField(
        max_length=255,
        null=True,
        help_text="The frequency at which a subscription is billed. One of `day`, `week`, `month` or `year`.",
    )
    plan_interval_count = models.IntegerField(
        null=True,
        help_text="The number of intervals (specified in the `interval` attribute) between subscription billings. For example, `interval=month` and `interval_count=3` bills every 3 months.",
    )
    plan_product_name = models.CharField(
        null=True, max_length=255, help_text="The product's name. Displayed to users."
    )

    upcoming_invoice_total = models.IntegerField(
        null=True,
        help_text="total cost in cents to be billed to customer via next subscription invoice.",
    )

    # https://stripe.com/docs/api/subscriptions/object
    subscription_id = models.CharField(
        max_length=255,
        unique=True,
        db_index=True,
        help_text="Unique identifier for Stripe Subscription object.",
    )
    subscription_quantity = models.IntegerField(
        help_text="The quantity of the plan to which the customer is subscribed. For example, if your plan is $10/user/month, and your customer has 5 users, you could pass 5 as the quantity to have the customer charged $50 (5 x $10) monthly. Only set if the subscription contains a single plan."
    )
    subscription_start_date = models.IntegerField(
        help_text="Date when the subscription was first created. The date might differ from the created date due to backdating."
    )
    subscription_current_period_end = models.IntegerField(
        help_text="End of the current period that the subscription has been invoiced for. At the end of this period, a new invoice will be created."
    )
    subscription_current_period_start = models.IntegerField(
        help_text="Start of the current period that the subscription has been invoiced for."
    )
    subscription_cancel_at_period_end = models.BooleanField(
        null=True,
        help_text="If the subscription has been canceled with the at_period_end flag set to true, cancel_at_period_end on the subscription will be true.",
    )
    subscription_cancel_at = models.IntegerField(
        null=True,
        help_text="A date in the future at which the subscription will automatically get canceled.",
    )
    subscription_canceled_at = models.IntegerField(
        null=True,
        help_text="If the subscription has been canceled, the date of that cancellation. If the subscription was canceled with cancel_at_period_end, canceled_at will still reflect the date of the initial cancellation request, not the end of the subscription period when the subscription is automatically moved to a canceled state.",
    )

    objects = Manager["StripeCustomerInformation"]()

    class Meta:
        db_table = "stripe_customer_information"

    def update_from(
        self,
        customer: Optional[stripe.Customer] = None,
        subscription: Optional[stripe.Subscription] = None,
        product: Optional[stripe.Product] = None,
        upcoming_invoice: Optional[stripe.Invoice] = None,
    ) -> None:
        if customer:
            self.customer_email = customer.email
            self.customer_balance = customer.balance
            self.customer_created = customer.created
            self.customer_name = customer.name
            self.customer_address_line1 = (
                customer.address.line1 if customer.address else None
            )
            self.customer_address_city = (
                customer.address.city if customer.address else None
            )
            self.customer_address_country = (
                customer.address.country if customer.address else None
            )
            self.customer_address_line2 = (
                customer.address.line2 if customer.address else None
            )
            self.customer_address_postal_code = (
                customer.address.postal_code if customer.address else None
            )
            self.customer_address_state = (
                customer.address.state if customer.address else None
            )
            self.customer_discount_id = (
                customer.discount.id if customer.discount else None
            )
            self.customer_discount_coupon_id = (
                customer.discount.coupon.id if customer.discount else None
            )
            self.customer_discount_coupon_amount_off = (
                customer.discount.coupon.amount_off if customer.discount else None
            )
            self.customer_discount_coupon_duration = (
                customer.discount.coupon.duration if customer.discount else None
            )
            self.customer_discount_coupon_duration_in_months = (
                customer.discount.coupon.duration_in_months
                if customer.discount
                else None
            )
            self.customer_discount_coupon_name = (
                customer.discount.coupon.name if customer.discount else None
            )
            self.customer_discount_coupon_percent_off = (
                customer.discount.coupon.percent_off if customer.discount else None
            )
        if subscription:
            self.subscription_id = subscription.id
            self.subscription_quantity = subscription.quantity
            self.subscription_start_date = subscription.start_date
            self.subscription_current_period_end = subscription.current_period_end
            self.subscription_current_period_start = subscription.current_period_start
            self.subscription_cancel_at = subscription.cancel_at
            self.subscription_canceled_at = subscription.canceled_at

            self.plan_id = subscription.plan.id
            self.plan_amount = subscription.plan.amount
            self.plan_interval = subscription.plan.interval
            self.plan_interval_count = subscription.plan.interval_count

        if product:
            self.plan_product_name = product.name

        if upcoming_invoice:
            self.upcoming_invoice_total = upcoming_invoice.total

        self.save()
<<<<<<< HEAD
=======
        self.get_account().update_bot()

    def get_account(self) -> Account:
        return Account.objects.get(stripe_customer_id=self.customer_id)

    @property
    def expired(self) -> bool:
        # provide two days of leeway for good measure
        two_days = 60 * 60 * 24 * 2
        now = int(time.time())
        return now > (self.subscription_current_period_end + two_days)
>>>>>>> 8281bf1b

    @property
    def next_billing_date(self) -> datetime.datetime:
        return datetime.datetime.fromtimestamp(self.subscription_current_period_end)<|MERGE_RESOLUTION|>--- conflicted
+++ resolved
@@ -330,20 +330,10 @@
     def profile_image(self) -> str:
         return f"https://avatars.githubusercontent.com/u/{self.github_account_id}"
 
-<<<<<<< HEAD
     def get_stripe_customer_info(self) -> Optional[StripeCustomerInformation]:
-        return cast(
-            Optional[StripeCustomerInformation],
-            StripeCustomerInformation.objects.filter(
-                customer_id=self.stripe_customer_id
-            ).first(),
-        )
-=======
-    def stripe_customer_info(self) -> Optional[StripeCustomerInformation]:
         return StripeCustomerInformation.objects.filter(
             customer_id=self.stripe_customer_id
         ).first()
->>>>>>> 8281bf1b
 
     def start_trial(
         self, actor: User, billing_email: str, length_days: int = 30
@@ -1140,20 +1130,6 @@
             self.upcoming_invoice_total = upcoming_invoice.total
 
         self.save()
-<<<<<<< HEAD
-=======
-        self.get_account().update_bot()
-
-    def get_account(self) -> Account:
-        return Account.objects.get(stripe_customer_id=self.customer_id)
-
-    @property
-    def expired(self) -> bool:
-        # provide two days of leeway for good measure
-        two_days = 60 * 60 * 24 * 2
-        now = int(time.time())
-        return now > (self.subscription_current_period_end + two_days)
->>>>>>> 8281bf1b
 
     @property
     def next_billing_date(self) -> datetime.datetime:
